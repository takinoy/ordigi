--- conflicted
+++ resolved
@@ -359,228 +359,6 @@
 
     shutil.rmtree(folder)
 
-<<<<<<< HEAD
     assert metadata['date_taken'] == helper.time_convert(date), '{} date {}'.format(type, metadata['date_taken'])
     assert helper.isclose(metadata['latitude'], 11.1111111111), '{} lat {}'.format(type, metadata['latitude'])
-    assert helper.isclose(metadata['longitude'], 99.9999999999), '{} lon {}'.format(type, metadata['latitude'])
-=======
-    assert metadata['date_taken'] == helper.time_convert((2008, 10, 24, 9, 12, 56, 4, 298, 0)), metadata['date_taken']
-    assert helper.isclose(metadata['latitude'], 11.1111111111), metadata['latitude']
-    assert helper.isclose(metadata['longitude'], 99.9999999999), metadata['longitude']
-
-def test_get_metadata_from_dng():
-    temporary_folder, folder = helper.create_working_folder()
-
-    photo_file = helper.get_file('photo.dng')
-    origin = '%s/photo.dng' % folder
-
-    if not photo_file:
-        photo_file = helper.download_file('photo.dng', folder)
-        if not photo_file or not os.path.isfile(photo_file):
-            raise SkipTest('dng file not downlaoded')
-
-        # downloading for each test is costly so we save it in the working directory
-        file_path_save_as = helper.get_file_path('photo.dng')
-        if os.path.isfile(photo_file):
-            shutil.copyfile(photo_file, file_path_save_as)
-
-    shutil.copyfile(photo_file, origin)
-
-    photo = Photo(origin)
-    metadata = photo.get_metadata()
-
-    shutil.rmtree(folder)
-
-    assert metadata['date_taken'] == helper.time_convert((2009, 10, 20, 9, 10, 46, 1, 293, 0)), metadata['date_taken']
-
-def test_set_metadata_on_dng():
-    temporary_folder, folder = helper.create_working_folder()
-
-    photo_file = helper.get_file('photo.dng')
-    origin = '%s/photo.dng' % folder
-
-    if not photo_file:
-        photo_file = helper.download_file('photo.dng', folder)
-        if not photo_file or not os.path.isfile(photo_file):
-            raise SkipTest('dng file not downlaoded')
-
-    shutil.copyfile(photo_file, origin)
-
-    photo = Photo(origin)
-    origin_metadata = photo.get_metadata()
-
-    status = photo.set_location(11.1111111111, 99.9999999999)
-
-    assert status == True, status
-
-    photo_new = Photo(origin)
-    metadata = photo_new.get_metadata()
-
-    shutil.rmtree(folder)
-
-    assert metadata['date_taken'] == helper.time_convert((2009, 10, 20, 9, 10, 46, 1, 293, 0)), metadata['date_taken']
-    assert helper.isclose(metadata['latitude'], 11.1111111111), metadata['latitude']
-    assert helper.isclose(metadata['longitude'], 99.9999999999), metadata['longitude']
-
-def test_get_metadata_from_rw2():
-    temporary_folder, folder = helper.create_working_folder()
-
-    photo_file = helper.get_file('photo.rw2')
-    origin = '%s/photo.rw2' % folder
-
-    if not photo_file:
-        photo_file = helper.download_file('photo.rw2', folder)
-        if not photo_file or not os.path.isfile(photo_file):
-            raise SkipTest('rw2 file not downlaoded')
-
-        # downloading for each test is costly so we save it in the working directory
-        file_path_save_as = helper.get_file_path('photo.rw2')
-        if os.path.isfile(photo_file):
-            shutil.copyfile(photo_file, file_path_save_as)
-
-    shutil.copyfile(photo_file, origin)
-
-    photo = Photo(origin)
-    metadata = photo.get_metadata()
-
-    shutil.rmtree(folder)
-
-    assert metadata['date_taken'] == helper.time_convert((2014, 11, 19, 23, 7, 44, 2, 323, 0)), metadata['date_taken']
-
-def test_set_metadata_on_rw2():
-    temporary_folder, folder = helper.create_working_folder()
-
-    photo_file = helper.get_file('photo.rw2')
-    origin = '%s/photo.rw2' % folder
-
-    if not photo_file:
-        photo_file = helper.download_file('photo.rw2', folder)
-        if not photo_file or not os.path.isfile(photo_file):
-            raise SkipTest('rw2 file not downlaoded')
-
-    shutil.copyfile(photo_file, origin)
-
-    photo = Photo(origin)
-    origin_metadata = photo.get_metadata()
-
-    status = photo.set_location(11.1111111111, 99.9999999999)
-
-    assert status == True, status
-
-    photo_new = Photo(origin)
-    metadata = photo_new.get_metadata()
-
-    shutil.rmtree(folder)
-
-    assert metadata['date_taken'] == helper.time_convert((2014, 11, 19, 23, 7, 44, 2, 323, 0)), metadata['date_taken']
-    assert helper.isclose(metadata['latitude'], 11.1111111111), metadata['latitude']
-    assert helper.isclose(metadata['longitude'], 99.9999999999), metadata['longitude']
-
-def test_get_metadata_from_arw():
-    temporary_folder, folder = helper.create_working_folder()
-
-    photo_file = helper.get_file('photo.arw')
-    origin = '%s/photo.arw' % folder
-
-    if not photo_file:
-        photo_file = helper.download_file('photo.arw', folder)
-        if not photo_file or not os.path.isfile(photo_file):
-            raise SkipTest('arw file not downlaoded')
-
-        # downloading for each test is costly so we save it in the working directory
-        file_path_save_as = helper.get_file_path('photo.arw')
-        if os.path.isfile(photo_file):
-            shutil.copyfile(photo_file, file_path_save_as)
-
-    shutil.copyfile(photo_file, origin)
-
-    photo = Photo(origin)
-    metadata = photo.get_metadata()
-
-    shutil.rmtree(folder)
-
-    assert metadata['date_taken'] == helper.time_convert((2007, 4, 8, 17, 41, 18, 6, 98, 0)), metadata['date_taken']
-
-def test_set_metadata_on_arw():
-    temporary_folder, folder = helper.create_working_folder()
-
-    photo_file = helper.get_file('photo.arw')
-    origin = '%s/photo.arw' % folder
-
-    if not photo_file:
-        photo_file = helper.download_file('photo.arw', folder)
-        if not photo_file or not os.path.isfile(photo_file):
-            raise SkipTest('arw file not downlaoded')
-
-    shutil.copyfile(photo_file, origin)
-
-    photo = Photo(origin)
-    origin_metadata = photo.get_metadata()
-
-    status = photo.set_location(11.1111111111, 99.9999999999)
-
-    assert status == True, status
-
-    photo_new = Photo(origin)
-    metadata = photo_new.get_metadata()
-
-    shutil.rmtree(folder)
-
-    assert metadata['date_taken'] == helper.time_convert((2007, 4, 8, 17, 41, 18, 6, 98, 0)), metadata['date_taken']
-    assert helper.isclose(metadata['latitude'], 11.1111111111), metadata['latitude']
-    assert helper.isclose(metadata['longitude'], 99.9999999999), metadata['longitude']
-
-def test_get_metadata_from_cr2():
-    temporary_folder, folder = helper.create_working_folder()
-
-    photo_file = helper.get_file('photo.cr2')
-    origin = '%s/photo.cr2' % folder
-
-    if not photo_file:
-        photo_file = helper.download_file('photo.cr2', folder)
-        if not photo_file or not os.path.isfile(photo_file):
-            raise SkipTest('cr2 file not downlaoded')
-
-        # downloading for each test is costly so we save it in the working directory
-        file_path_save_as = helper.get_file_path('photo.cr2')
-        if os.path.isfile(photo_file):
-            shutil.copyfile(photo_file, file_path_save_as)
-
-    shutil.copyfile(photo_file, origin)
-
-    photo = Photo(origin)
-    metadata = photo.get_metadata()
-
-    shutil.rmtree(folder)
-
-    assert metadata['date_taken'] == helper.time_convert((2005, 10, 29, 16, 14, 44, 5, 302, 0)), metadata['date_taken']
-
-def test_set_metadata_on_cr2():
-    temporary_folder, folder = helper.create_working_folder()
-
-    photo_file = helper.get_file('photo.cr2')
-    origin = '%s/photo.cr2' % folder
-
-    if not photo_file:
-        photo_file = helper.download_file('photo.cr2', folder)
-        if not photo_file or not os.path.isfile(photo_file):
-            raise SkipTest('cr2 file not downlaoded')
-
-    shutil.copyfile(photo_file, origin)
-
-    photo = Photo(origin)
-    origin_metadata = photo.get_metadata()
-
-    status = photo.set_location(11.1111111111, 99.9999999999)
-
-    assert status == True, status
-
-    photo_new = Photo(origin)
-    metadata = photo_new.get_metadata()
-
-    shutil.rmtree(folder)
-
-    assert metadata['date_taken'] == helper.time_convert((2005, 10, 29, 16, 14, 44, 5, 302, 0)), metadata['date_taken']
-    assert helper.isclose(metadata['latitude'], 11.1111111111), metadata['latitude']
-    assert helper.isclose(metadata['longitude'], 99.9999999999), metadata['longitude']
->>>>>>> fe6121e4
+    assert helper.isclose(metadata['longitude'], 99.9999999999), '{} lon {}'.format(type, metadata['latitude'])